--- conflicted
+++ resolved
@@ -17,11 +17,6 @@
 
 __all__ = [
     'Source', 'BNTest', 'BNAlpha', 'BNEMA', 'TTAug',
-    'CoTTA', 'RMT', 'RoTTA', 'AdaContrast', 'GTTA',
-<<<<<<< HEAD
-    'LAME', 'MEMO', 'Tent', 'EATA', 'SAR', 'ROID',
-    'SANTA'
-=======
+    'CoTTA', 'RMT', 'SANTA', 'RoTTA', 'AdaContrast', 'GTTA',
     'LAME', 'MEMO', 'Tent', 'EATA', 'SAR', 'RPL', 'ROID'
->>>>>>> 43c46979
 ]